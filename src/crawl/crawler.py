"""
Web crawler for LetterMonstr application.

This module follows links found in newsletters and extracts their content.
"""

import os
import logging
import requests
import time
from bs4 import BeautifulSoup
from datetime import datetime
from urllib.parse import urlparse

from src.database.models import get_session, Link, CrawledContent

logger = logging.getLogger(__name__)

class WebCrawler:
    """Fetches and extracts content from links."""
    
    def __init__(self, config):
        """Initialize with content configuration."""
        self.max_links = config['max_links_per_email']
        self.max_depth = config['max_link_depth']
        self.user_agent = config['user_agent']
        self.timeout = config['request_timeout']
        self.ad_keywords = config['ad_keywords']
        self.db_path = os.path.join(os.path.dirname(os.path.dirname(os.path.dirname(os.path.abspath(__file__)))), 
                                'data', 'lettermonstr.db')
        self.headers = {
            'User-Agent': self.user_agent,
            'Accept': 'text/html,application/xhtml+xml,application/xml;q=0.9,*/*;q=0.8',
            'Accept-Language': 'en-US,en;q=0.5',
            'Connection': 'keep-alive',
            'Upgrade-Insecure-Requests': '1',
        }
    
    def crawl(self, links, depth=0):
        """Crawl the provided links and extract content.
        
        Args:
            links: Either a single URL string, a dictionary with URL, or a list of link dictionaries
            depth: Current depth of crawling (for recursive crawling)
        
        Returns:
            list: List of crawled content dictionaries
        """
        if not links:
            return []
            
        # Stop if we've reached maximum depth
        if depth >= self.max_depth:
            logger.info(f"Reached maximum crawl depth ({self.max_depth}), stopping")
            return []
        
        # Convert single string URL to a link dictionary
        if isinstance(links, str):
            links = [{'url': links, 'title': links}]
        # Convert single link dictionary to a list
        elif isinstance(links, dict) and 'url' in links:
            links = [links]
        
        # Resolve redirects and get actual content URLs
        links = self.get_content_urls(links)
        
        # Limit the number of links to crawl
        if len(links) > self.max_links:
            logger.info(f"Limiting crawl to {self.max_links} of {len(links)} links")
            links = links[:self.max_links]
        
        crawled_content = []
        session = get_session(self.db_path)
        
        try:
            for link_data in links:
                # Skip if we don't have a URL
                if not isinstance(link_data, dict) or 'url' not in link_data:
                    logger.warning(f"Invalid link data, skipping: {link_data}")
                    continue
                    
                url = link_data['url']
                
                # Skip if not a valid HTTP URL
                if not url.lower().startswith(('http://', 'https://')):
                    logger.warning(f"Skipping non-HTTP URL: {url}")
                    continue
                
                # Skip already crawled links
                if self._is_crawled(session, url):
                    logger.debug(f"Skipping already crawled URL: {url}")
                    continue
                
                # Fetch and process the page
                logger.info(f"Crawling URL: {url}")
                page_content = self._fetch_page(url)
                
                if not page_content:
                    logger.warning(f"No content fetched from URL: {url}")
                    continue
                
                # Extract content from the page
                extracted_content = self._extract_content(url, page_content)
                
                # Skip if we didn't extract meaningful content
                if not extracted_content or not extracted_content.get('clean_text'):
                    logger.warning(f"No meaningful content extracted from URL: {url}")
                    continue
                
                # Check if content appears to be an advertisement
                is_ad = self._is_advertisement(extracted_content)
                if is_ad:
                    logger.info(f"Content from {url} appears to be an advertisement, skipping")
                    continue
                
                # Store the crawled content
                content_id = self._store_content(session, url, extracted_content, is_ad)
                
                # Add to results
                crawled_content.append({
                    'url': url,
                    'title': extracted_content['title'],
                    'content': extracted_content['clean_text'],
                    'is_ad': is_ad,
                    'content_id': content_id
                })
                
                # Add a small delay to be nice to servers
                time.sleep(1)
            
            return crawled_content
            
        except Exception as e:
            logger.error(f"Error in crawl process: {e}", exc_info=True)
            return crawled_content
        finally:
            session.close()
    
    def _fetch_page(self, url):
        """Fetch a web page and return its content."""
        try:
            logger.info(f"Fetching URL: {url}")
            response = requests.get(url, headers=self.headers, timeout=self.timeout)
            
            if response.status_code == 200:
                return response.text
            else:
                logger.warning(f"Failed to fetch URL: {url} (Status code: {response.status_code})")
                return None
                
        except Exception as e:
            logger.error(f"Error fetching page {url}: {e}", exc_info=True)
            return None
    
    def _extract_content(self, url, html_content):
        """Extract content from HTML."""
        try:
            soup = BeautifulSoup(html_content, 'html.parser')
            
            # Extract title
            title = self._extract_title(soup)
            
            # Extract meta description
            meta_desc = ''
            meta_tag = soup.find('meta', attrs={'name': 'description'})
            if meta_tag and 'content' in meta_tag.attrs:
                meta_desc = meta_tag['content']
            
            # Remove unwanted elements
            for tag in soup(['script', 'style', 'header', 'footer', 'nav', 'aside']):
                tag.decompose()
            
            # Extract the main article content
            article = soup.find('article')
            if article:
                main_content = article
            else:
                # Look for typical content containers
                main_content = soup.find('main') or soup.find(id=['content', 'main', 'article']) or soup.body
            
            # Clean the content
            clean_text = self._clean_text(main_content.get_text(' ', strip=True)) if main_content else ''
            
            return {
                'url': url,
                'title': title,
                'description': meta_desc,
                'raw_html': str(soup),
                'clean_text': clean_text
            }
            
        except Exception as e:
            logger.error(f"Error extracting content from {url}: {e}", exc_info=True)
            return {
                'url': url,
                'title': '',
                'description': '',
                'raw_html': html_content,
                'clean_text': ''
            }
    
    def _extract_title(self, soup):
        """Extract title from BeautifulSoup object."""
        if not soup:
            return ""
            
        # Try to find title tag
        title_tag = soup.find('title')
        if title_tag and title_tag.text:
            return title_tag.text.strip()
            
        # Try h1 if no title tag or empty title
        h1_tag = soup.find('h1')
        if h1_tag and h1_tag.text:
            return h1_tag.text.strip()
            
        # Try meta title
        meta_title = soup.find('meta', property='og:title')
        if meta_title and meta_title.get('content'):
            return meta_title['content'].strip()
            
        # Fallback to empty string
        return ""
    
    def _clean_text(self, text):
        """Clean extracted text content."""
        # Remove extra whitespace
        text = ' '.join(text.split())
        return text
    
    def _is_advertisement(self, content):
        """Check if content is likely an advertisement."""
        if not content:
            return False
            
        # Check title and description for ad keywords
        try:
            # Handle potential None values safely
            title = content.get('title', '') or ''
            description = content.get('description', '') or ''
            clean_text = content.get('clean_text', '') or ''
            
            # Combine the fields for checking
            lower_content = (title + ' ' + description + ' ' + clean_text).lower()
            
            # Check for ad keywords
            for keyword in self.ad_keywords:
                if keyword.lower() in lower_content:
                    logger.info(f"Identified advertisement content: {content.get('url', '')} (matched keyword: {keyword})")
                    return True
        except Exception as e:
            logger.error(f"Error checking if content is advertisement: {e}")
            # Be conservative - don't flag as ad if we can't tell
            return False
            
        return False
    
    def _is_crawled(self, session, url):
        """Check if a URL has already been crawled."""
        try:
            # Normalize the URL
            normalized_url = self._normalize_url(url)
            
            # Check if any link with this URL exists and has been crawled
            link = session.query(Link).filter(Link.url.like(f"%{normalized_url}%"), Link.crawled == True).first()
            
            return link is not None
            
        except Exception as e:
            logger.error(f"Error checking if URL is crawled: {e}", exc_info=True)
            return False
    
    def _normalize_url(self, url):
        """Normalize a URL for comparison."""
        parsed = urlparse(url)
        # Remove www. prefix, query parameters, and trailing slashes
        normalized = parsed.netloc.replace('www.', '') + parsed.path.rstrip('/')
        return normalized
    
    def _store_content(self, session, url, content, is_ad):
        """Store crawled content in the database."""
        try:
            # Find the link in the database
            link = session.query(Link).filter(Link.url == url).first()
            
            if not link:
                logger.warning(f"Link not found in database: {url}")
                return None
            
            # Update the link as crawled
            link.crawled = True
            link.date_crawled = datetime.now()
            
            # Create crawled content entry
            crawled_content = CrawledContent(
                link_id=link.id,
                title=content['title'],
                content=content['raw_html'],
                clean_content=content['clean_text'],
                is_ad=is_ad,
                crawl_date=datetime.now()
            )
            
            session.add(crawled_content)
            session.commit()
            
            return crawled_content.id
            
        except Exception as e:
            logger.error(f"Error storing crawled content: {e}", exc_info=True)
            session.rollback()
            return None
    
    def resolve_redirect(self, url):
        """Follow redirects to get the actual destination URL."""
        try:
            # Skip non-HTTP URLs
            if not url.lower().startswith(('http://', 'https://')):
                return url
                
            # Check if this is a root domain without a path (excluding common homepage indicators)
            parsed_url = urlparse(url)
            if not parsed_url.path or parsed_url.path == '/' or parsed_url.path.lower() in ['/index.html', '/index.php', '/home']:
                logger.info(f"Skipping root domain URL without specific content path: {url}")
                return None  # Don't use bare domains as content links
                
            # Also skip common newsletter/tracking domains with no specific content
            problematic_domains = [
                'beehiiv.com', 'media.beehiiv.com', 'link.mail.beehiiv.com',
                'mailchimp.com', 'substack.com', 'bytebytego.com',
                'sciencealert.com', 'leapfin.com', 'cutt.ly',
                'genai.works', 'link.genai.works'
            ]
            
            if any(domain in parsed_url.netloc.lower() for domain in problematic_domains) and (not parsed_url.path or parsed_url.path == '/' or len(parsed_url.path) < 5):
                logger.info(f"Skipping known newsletter/tracking domain without specific content: {url}")
                return None
                
            # Send a HEAD request first to get the final URL after redirects
            logger.info(f"Resolving URL: {url}")
            head_response = requests.head(url, headers=self.headers, allow_redirects=True, timeout=self.timeout)
            final_url = head_response.url
            
            if final_url != url:
                logger.info(f"URL {url} redirected to {final_url}")
<<<<<<< HEAD
                
                # Check if the final URL is also a root domain
                final_parsed = urlparse(final_url)
                if not final_parsed.path or final_parsed.path == '/' or final_parsed.path.lower() in ['/index.html', '/index.php', '/home']:
                    logger.info(f"Redirect ended at root domain without specific content: {final_url}")
                    return None  # Don't use bare domains as content links
                
            return final_url
=======
                
                # Check if the final URL is also a root domain
                final_parsed = urlparse(final_url)
                if not final_parsed.path or final_parsed.path == '/' or final_parsed.path.lower() in ['/index.html', '/index.php', '/home']:
                    logger.info(f"Redirect ended at root domain without specific content: {final_url}")
                    return None  # Don't use bare domains as content links
                
                return final_url
>>>>>>> 12ce58ee
            return url
            
        except Exception as e:
            logger.error(f"Error resolving URL {url}: {e}", exc_info=True)
            return url
            
    def get_content_urls(self, links):
        """Process a list of links to get actual content URLs.
        
        Args:
            links: List of link dictionaries or URLs
<<<<<<< HEAD
            
        Returns:
            list: List of dictionaries with resolved URLs
        """
        result = []
        
        # Process each link
        for link in links:
            try:
                # Extract URL from link object
                if isinstance(link, dict) and 'url' in link:
                    url = link['url']
                    title = link.get('title', '')
                elif isinstance(link, str):
                    url = link
                    title = ''
                else:
                    logger.warning(f"Invalid link format: {link}")
                    continue
                    
                # Skip non-HTTP URLs
                if not url.lower().startswith(('http://', 'https://')):
                    continue
                    
                # Resolve redirects to get the actual content URL
                resolved_url = self.resolve_redirect(url)
                
                # Skip if we couldn't get a valid content URL
                if not resolved_url:
                    continue
                    
                # Add to results
                result.append({
                    'url': resolved_url,
                    'title': title,
                    'original_url': url if resolved_url != url else None
                })
                
            except Exception as e:
                logger.error(f"Error processing link {link}: {e}", exc_info=True)
                
        return result
=======
>>>>>>> 12ce58ee
            
        Returns:
            list: List of dictionaries with resolved URLs
        """
        result = []
        
        # Process each link
        for link in links:
            try:
                # Extract URL from link object
                if isinstance(link, dict) and 'url' in link:
                    url = link['url']
                    title = link.get('title', '')
                elif isinstance(link, str):
                    url = link
                    title = ''
                else:
                    logger.warning(f"Invalid link format: {link}")
                    continue
                    
                # Skip non-HTTP URLs
                if not url.lower().startswith(('http://', 'https://')):
                    continue
                    
                # Resolve redirects to get the actual content URL
                resolved_url = self.resolve_redirect(url)
                
                # Skip if we couldn't get a valid content URL
                if not resolved_url:
                    continue
                    
                # Add to results
                result.append({
                    'url': resolved_url,
                    'title': title,
                    'original_url': url if resolved_url != url else None
                })
                
            except Exception as e:
                logger.error(f"Error processing link {link}: {e}", exc_info=True)
                
        return result
    
    def _is_ad_content(self, content, title):
        """Check if content looks like an advertisement."""
        # Check title first - quicker
        if title:
            for keyword in self.ad_keywords:
                if keyword.lower() in title.lower():
                    return True <|MERGE_RESOLUTION|>--- conflicted
+++ resolved
@@ -343,7 +343,6 @@
             
             if final_url != url:
                 logger.info(f"URL {url} redirected to {final_url}")
-<<<<<<< HEAD
                 
                 # Check if the final URL is also a root domain
                 final_parsed = urlparse(final_url)
@@ -352,16 +351,7 @@
                     return None  # Don't use bare domains as content links
                 
             return final_url
-=======
-                
-                # Check if the final URL is also a root domain
-                final_parsed = urlparse(final_url)
-                if not final_parsed.path or final_parsed.path == '/' or final_parsed.path.lower() in ['/index.html', '/index.php', '/home']:
-                    logger.info(f"Redirect ended at root domain without specific content: {final_url}")
-                    return None  # Don't use bare domains as content links
-                
-                return final_url
->>>>>>> 12ce58ee
+
             return url
             
         except Exception as e:
@@ -373,7 +363,6 @@
         
         Args:
             links: List of link dictionaries or URLs
-<<<<<<< HEAD
             
         Returns:
             list: List of dictionaries with resolved URLs
@@ -416,8 +405,7 @@
                 logger.error(f"Error processing link {link}: {e}", exc_info=True)
                 
         return result
-=======
->>>>>>> 12ce58ee
+
             
         Returns:
             list: List of dictionaries with resolved URLs
