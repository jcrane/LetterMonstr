"""
Email sender for LetterMonstr application.

This module handles sending summary emails to the recipient.
"""

import os
import logging
import smtplib
import ssl
from email.mime.text import MIMEText
from email.mime.multipart import MIMEMultipart
from datetime import datetime
import re
from bs4 import BeautifulSoup
from urllib.parse import urlparse

from src.database.models import get_session, Summary

logger = logging.getLogger(__name__)

def replace_list(match):
    """Replace list items with HTML list format."""
    content = match.group(2)
    return f'</p><ul><li>{content}</li></ul><p>'
    
def save_link(match):
    """Format markdown links as HTML."""
    text, url = match.groups()
    return f'<a href="{url}">{text}</a>'

class EmailSender:
    """Sends summary emails to the recipient."""
    
    def __init__(self, config):
        """Initialize with summary delivery configuration."""
        self.recipient_email = config['recipient_email']
        self.sender_email = config['sender_email']
        self.smtp_server = config['smtp_server']
        self.smtp_port = config['smtp_port']
        self.subject_prefix = config['subject_prefix']
        # Password will come from the email config section
        self.db_path = os.path.join(os.path.dirname(os.path.dirname(os.path.dirname(os.path.abspath(__file__)))), 
                                'data', 'lettermonstr.db')
    
    def send_summary(self, summary_text, summary_id=None):
        """Send a summary email to the recipient."""
        # If no recipient email is configured, log and return
        if not self.recipient_email:
            logger.warning("No recipient email configured, skipping summary delivery")
            return False
        
        try:
            # Get the summary from the database if only ID is provided
            if summary_id and not summary_text:
                summary_text, summary_id = self._get_summary_by_id(summary_id)
                
                if not summary_text:
                    logger.error(f"Summary with ID {summary_id} not found")
                    return False
            
            # Create email message
            msg = self._create_email_message(summary_text)
            
            # Get password from config
            password = self._get_email_password()
            
            if not password:
                logger.error("No email password found in configuration")
                return False
            
            # Send the email
            self._send_email(msg, password)
            
            # Mark as sent in the database if we have a summary ID
            if summary_id:
                self._mark_as_sent(summary_id)
            
            logger.info(f"Summary email sent to {self.recipient_email}")
            return True
            
        except Exception as e:
            logger.error(f"Error sending summary email: {e}", exc_info=True)
            return False
    
    def _create_email_message(self, summary_text):
        """Create an email message with the summary."""
        msg = MIMEMultipart('alternative')
        
        # Set email headers
        msg['From'] = self.sender_email
        msg['To'] = self.recipient_email
        
        # Set current date for the email
        today = datetime.now()
        current_date = today.strftime('%Y-%m-%d')
        
        # Create subject line
        msg['Subject'] = f'[LetterMonstr] Newsletter Summary {current_date}'
        
        # Process summary text - check if it's already HTML
        is_html = bool(re.search(r'<html|<body|<h[1-6]|<p>|<div', summary_text))
        
        if is_html:
            # If it already has substantial HTML, just wrap it in our template
            # But first clean up any problematic markdown-like elements
            html = self._ensure_proper_html(summary_text)
        else:
            # Convert markdown to HTML
            html = self._markdown_to_html(summary_text)
        
        # Create the complete HTML email with styling
        html = f"""
        <!DOCTYPE html>
        <html>
        <head>
            <meta charset="UTF-8">
            <meta name="viewport" content="width=device-width, initial-scale=1.0">
            <style>
                body {{
                    font-family: Arial, sans-serif;
                    line-height: 1.4;
                    color: #333333;
                    max-width: 800px;
                    margin: 0 auto;
                    padding: 20px;
                }}
                h1, h2, h3, h4, h5, h6 {{
                    color: #222222;
                    margin-top: 20px;
                    margin-bottom: 10px;
                }}
                h1 {{ font-size: 24px; }}
                h2 {{ font-size: 22px; color: #0056b3; }}
                h3 {{ font-size: 18px; color: #0056b3; }}
                p {{ margin-bottom: 10px; }}
                a {{ color: #0066cc; text-decoration: none; }}
                a:hover {{ text-decoration: underline; }}
                .source-link {{
                    font-size: 14px;
                    color: #666;
                    display: block;
                    margin-top: 5px;
                    margin-bottom: 15px;
                }}
                .read-more {{
                    display: inline-block;
                    margin-top: 8px;
                    margin-bottom: 16px;
                    font-weight: 500;
                    color: #0066cc;
                    text-decoration: none;
                }}
                .read-more::after {{
                    content: " →";
                }}
                .read-more:hover {{
                    text-decoration: underline;
                }}
                .read-more-missing {{
                    color: #999;
                    font-style: italic;
                }}
                hr {{ 
                    border: 0;
                    height: 1px;
                    background: #ddd;
                    margin: 20px 0;
                }}
                ul {{ 
                    margin-top: 5px; 
                    margin-bottom: 10px; 
                    padding-left: 25px;
                }}
                li {{ margin-bottom: 5px; }}
                .footer {{ 
                    margin-top: 30px;
                    padding-top: 10px;
                    border-top: 1px solid #ddd;
                    font-size: 12px;
                    color: #777;
                }}
            </style>
        </head>
        <body>
            {html}
            <div class="footer">
                <p>This summary was generated by LetterMonstr on {current_date}.</p>
                <p>To change your delivery preferences, please update your configuration.</p>
            </div>
        </body>
        </html>
        """
        
        # Clean up any problematic domains in HTML with BeautifulSoup
        soup = BeautifulSoup(html, 'html.parser')
        problematic_domains = [
            'beehiiv.com', 'media.beehiiv.com', 'link.mail.beehiiv.com',
            'mailchimp.com', 'substack.com', 'bytebytego.com',
            'sciencealert.com', 'leapfin.com', 'cutt.ly',
            'genai.works', 'link.genai.works'
        ]
        
        for link in soup.find_all('a'):
            href = link.get('href')
            if href:
                # Check if the link is to a problematic domain root (no specific article)
                parsed_url = urlparse(href)
                domain = parsed_url.netloc.lower()
                
                if any(prob_domain in domain for prob_domain in problematic_domains) and (
                   not parsed_url.path or parsed_url.path == '/' or len(parsed_url.path) < 5):
                    # Replace the link with just its text
                    link.replace_with(link.text)
                
                # Add class="read-more" to links containing "Read more" if they don't have it
                if "read more" in link.text.lower() and not link.get('class'):
                    link['class'] = 'read-more'
<<<<<<< HEAD
        
        # Remove any Markdown-style headers that might have been mixed with HTML
        for tag in soup.find_all(text=re.compile(r'^#+\s+')):
            clean_text = re.sub(r'^#+\s+', '', tag.string)
            tag.replace_with(clean_text)
        
        # Get the final HTML
        html = str(soup)
        
        # Create plain text version (simpler)
        text = "LetterMonstr Newsletter Summary\n\n"
        # Extract text from HTML
        try:
            text_soup = BeautifulSoup(html, 'html.parser')
            text += text_soup.get_text(separator='\n\n')
        except:
            text += "A formatted HTML newsletter summary is available. Please view in an HTML-compatible email client."
        
=======
        
        # Remove any Markdown-style headers that might have been mixed with HTML
        for tag in soup.find_all(text=re.compile(r'^#+\s+')):
            clean_text = re.sub(r'^#+\s+', '', tag.string)
            tag.replace_with(clean_text)
        
        # Get the final HTML
        html = str(soup)
        
        # Create plain text version (simpler)
        text = "LetterMonstr Newsletter Summary\n\n"
        # Extract text from HTML
        try:
            text_soup = BeautifulSoup(html, 'html.parser')
            text += text_soup.get_text(separator='\n\n')
        except:
            text += "A formatted HTML newsletter summary is available. Please view in an HTML-compatible email client."
        
>>>>>>> 12ce58ee
        # Attach parts - text first, then HTML
        part1 = MIMEText(text, 'plain')
        part2 = MIMEText(html, 'html')
        
        msg.attach(part1)
        msg.attach(part2)
        
        return msg
    
    def _send_email(self, msg, password):
        """Send email via SMTP."""
        # Create a secure SSL context
        context = ssl.create_default_context()
        
        # Try to log in to server and send email
        with smtplib.SMTP(self.smtp_server, self.smtp_port) as server:
            server.ehlo()  # Can be omitted
            server.starttls(context=context)
            server.ehlo()  # Can be omitted
            server.login(self.sender_email, password)
            server.sendmail(self.sender_email, self.recipient_email, msg.as_string())
    
    def _get_summary_by_id(self, summary_id):
        """Get a summary from the database by ID."""
        session = get_session(self.db_path)
        
        try:
            summary = session.query(Summary).filter_by(id=summary_id).first()
            
            if summary:
                return summary.summary_text, summary.id
            
            return None, None
            
        except Exception as e:
            logger.error(f"Error getting summary by ID: {e}", exc_info=True)
            return None, None
        finally:
            session.close()
    
    def _mark_as_sent(self, summary_id):
        """Mark a summary as sent in the database."""
        session = get_session(self.db_path)
        
        try:
            summary = session.query(Summary).filter_by(id=summary_id).first()
            
            if summary:
                summary.sent = True
                summary.sent_date = datetime.now()
                session.commit()
                logger.info(f"Marked summary {summary_id} as sent")
            
        except Exception as e:
            logger.error(f"Error marking summary as sent: {e}", exc_info=True)
            session.rollback()
        finally:
            session.close()
    
    def _get_email_password(self):
        """Get email password from configuration."""
        try:
            # Load the config file to get the password
            import yaml
            
            config_path = os.path.join(os.path.dirname(os.path.dirname(os.path.dirname(os.path.abspath(__file__)))), 
                                     'config', 'config.yaml')
            
            with open(config_path, 'r') as file:
                config = yaml.safe_load(file)
                
            # Get password from email section
            return config['email']['password']
            
        except Exception as e:
            logger.error(f"Error getting email password: {e}", exc_info=True)
            return None 
    
    def _ensure_proper_html(self, html_content):
        """Ensure content is proper HTML, fixing any markdown remnants."""
        if not html_content:
            return "<h1>LetterMonstr Newsletter Summary</h1><p>No content available</p>"
            
        # Check if we have a basic structure already
        has_title = bool(re.search(r'<h1', html_content))
<<<<<<< HEAD
        
        if not has_title:
            html_content = f"<h1>LetterMonstr Newsletter Summary</h1>\n{html_content}"
            
        # Replace any remaining markdown headers
        html_content = re.sub(r'^#\s+(.+?)$', r'<h1>\1</h1>', html_content, flags=re.MULTILINE)
        html_content = re.sub(r'^##\s+(.+?)$', r'<h2>\1</h2>', html_content, flags=re.MULTILINE)
        html_content = re.sub(r'^###\s+(.+?)$', r'<h3>\1</h3>', html_content, flags=re.MULTILINE)
        
        # Replace markdown bullets
        html_content = re.sub(r'^\*\s+(.+?)$', r'<li>\1</li>', html_content, flags=re.MULTILINE)
        html_content = re.sub(r'^-\s+(.+?)$', r'<li>\1</li>', html_content, flags=re.MULTILINE)
        
        # Wrap adjacent list items in ul tags
        html_content = re.sub(r'(<li>.+?</li>)\s*(<li>.+?</li>)', r'<ul>\1\2</ul>', html_content, flags=re.DOTALL)
        
        # Fix lone list items
        html_content = re.sub(r'(<li>.+?</li>)(?!<li>|</ul>)', r'<ul>\1</ul>', html_content)
        
        # Ensure paragraphs are wrapped in p tags
        paragraphs = re.split(r'\n\n+', html_content)
        processed_paragraphs = []
        
        for p in paragraphs:
            # Skip if it's already in a tag
            if re.match(r'^\s*<(h[1-6]|p|ul|ol|li|div|table)', p.strip()):
                processed_paragraphs.append(p)
            else:
                # Skip empty lines
                if not p.strip():
                    continue
                # Wrap in p tags unless it's just one line with a special tag
                if not re.match(r'^\s*<([a-z][a-z0-9]*)\b[^>]*>(.*?)</\1>', p.strip()):
                    processed_paragraphs.append(f"<p>{p}</p>")
                else:
                    processed_paragraphs.append(p)
        
        # Join everything back
        html_content = '\n'.join(processed_paragraphs)
        
        # Clean up with BeautifulSoup
        try:
            soup = BeautifulSoup(html_content, 'html.parser')
            
            # Fix any remaining Markdown-style headers
            for tag in soup.find_all(text=re.compile(r'^#+\s+')):
                header_level = len(re.match(r'^(#+)\s+', tag.string).group(1))
                header_text = re.sub(r'^#+\s+', '', tag.string)
                
                # Create a new header tag
                new_tag = soup.new_tag(f"h{min(header_level, 6)}")
                new_tag.string = header_text
                
                # Replace the text with the header tag
                tag.replace_with(new_tag)
            
            # Ensure Read more links have the right class
            for link in soup.find_all('a'):
                if "read more" in link.text.lower() and not link.get('class'):
                    link['class'] = 'read-more'
            
            return str(soup)
        except Exception as e:
            logger.error(f"Error cleaning HTML with BeautifulSoup: {e}")
            return html_content
    
=======
        
        if not has_title:
            html_content = f"<h1>LetterMonstr Newsletter Summary</h1>\n{html_content}"
            
        # Replace any remaining markdown headers
        html_content = re.sub(r'^#\s+(.+?)$', r'<h1>\1</h1>', html_content, flags=re.MULTILINE)
        html_content = re.sub(r'^##\s+(.+?)$', r'<h2>\1</h2>', html_content, flags=re.MULTILINE)
        html_content = re.sub(r'^###\s+(.+?)$', r'<h3>\1</h3>', html_content, flags=re.MULTILINE)
        
        # Replace markdown bullets
        html_content = re.sub(r'^\*\s+(.+?)$', r'<li>\1</li>', html_content, flags=re.MULTILINE)
        html_content = re.sub(r'^-\s+(.+?)$', r'<li>\1</li>', html_content, flags=re.MULTILINE)
        
        # Wrap adjacent list items in ul tags
        html_content = re.sub(r'(<li>.+?</li>)\s*(<li>.+?</li>)', r'<ul>\1\2</ul>', html_content, flags=re.DOTALL)
        
        # Fix lone list items
        html_content = re.sub(r'(<li>.+?</li>)(?!<li>|</ul>)', r'<ul>\1</ul>', html_content)
        
        # Ensure paragraphs are wrapped in p tags
        paragraphs = re.split(r'\n\n+', html_content)
        processed_paragraphs = []
        
        for p in paragraphs:
            # Skip if it's already in a tag
            if re.match(r'^\s*<(h[1-6]|p|ul|ol|li|div|table)', p.strip()):
                processed_paragraphs.append(p)
            else:
                # Skip empty lines
                if not p.strip():
                    continue
                # Wrap in p tags unless it's just one line with a special tag
                if not re.match(r'^\s*<([a-z][a-z0-9]*)\b[^>]*>(.*?)</\1>', p.strip()):
                    processed_paragraphs.append(f"<p>{p}</p>")
                else:
                    processed_paragraphs.append(p)
        
        # Join everything back
        html_content = '\n'.join(processed_paragraphs)
        
        # Clean up with BeautifulSoup
        try:
            soup = BeautifulSoup(html_content, 'html.parser')
            
            # Fix any remaining Markdown-style headers
            for tag in soup.find_all(text=re.compile(r'^#+\s+')):
                header_level = len(re.match(r'^(#+)\s+', tag.string).group(1))
                header_text = re.sub(r'^#+\s+', '', tag.string)
                
                # Create a new header tag
                new_tag = soup.new_tag(f"h{min(header_level, 6)}")
                new_tag.string = header_text
                
                # Replace the text with the header tag
                tag.replace_with(new_tag)
            
            # Ensure Read more links have the right class
            for link in soup.find_all('a'):
                if "read more" in link.text.lower() and not link.get('class'):
                    link['class'] = 'read-more'
            
            return str(soup)
        except Exception as e:
            logger.error(f"Error cleaning HTML with BeautifulSoup: {e}")
            return html_content
        
>>>>>>> 12ce58ee
    def _markdown_to_html(self, markdown_text):
        """Convert markdown-like text to clean HTML."""
        if not markdown_text:
            return "<h1>LetterMonstr Newsletter Summary</h1><p>No content available</p>"
            
        # If the content already has full HTML structure, return it after cleaning
        if markdown_text.strip().startswith('<html') or markdown_text.strip().startswith('<!DOCTYPE html'):
            return self._ensure_proper_html(markdown_text)
            
        # First, clean any existing HTML tags
        # Replace <br> with newlines for consistent processing
        markdown_text = re.sub(r'<br\s*/?>', '\n', markdown_text)
        
        # Replace </p><p> with double newlines
        markdown_text = re.sub(r'</p>\s*<p>', '\n\n', markdown_text)
        
        # Strip other common tags for clean processing
        markdown_text = re.sub(r'</?(?:p|div|span)>', '', markdown_text)
        
        # Convert markdown headers to HTML
        html = markdown_text
        
        # h1 - match lines like # Header or == Header == or HEADER:
        html = re.sub(r'^#\s+(.+?)$|^==\s*(.+?)\s*==|^([A-Z][A-Z\s&]+[A-Z])(?::|\s*$)',
                      lambda m: f'<h1>{m.group(1) or m.group(2) or m.group(3)}</h1>', 
                      html, flags=re.MULTILINE)
        
        # h2 - match lines like ## Header or -- Header --
        html = re.sub(r'^##\s+(.+?)$|^--\s*(.+?)\s*--',
                      lambda m: f'<h2>{m.group(1) or m.group(2)}</h2>', 
                      html, flags=re.MULTILINE)
        
        # h3 - match lines like ### Header
        html = re.sub(r'^###\s+(.+?)$',
                      lambda m: f'<h3>{m.group(1)}</h3>', 
                      html, flags=re.MULTILINE)
        
        # Convert bold and italic
        html = re.sub(r'\*\*(.+?)\*\*', r'<strong>\1</strong>', html)
        html = re.sub(r'\*(.+?)\*', r'<em>\1</em>', html)
        
        # Process bullet lists
        lines = html.split('\n')
        in_list = False
        processed_lines = []
        
        for line in lines:
            # Check if this is a list item
            list_match = re.match(r'^\s*[-*•]\s+(.+)$', line)
            
            if list_match:
                item_content = list_match.group(1)
                if not in_list:
                    # Start a new list
                    processed_lines.append('<ul>')
                    in_list = True
                # Add the list item
                processed_lines.append(f'<li>{item_content}</li>')
            else:
                # Not a list item
                if in_list:
                    # End the current list
                    processed_lines.append('</ul>')
                    in_list = False
                processed_lines.append(line)
        
        # Close any open list at the end
        if in_list:
            processed_lines.append('</ul>')
        
        html = '\n'.join(processed_lines)
        
        # Handle links - multiple formats
        # Convert markdown links [text](url)
        html = re.sub(r'\[([^\]]+)\]\(([^)]+)\)', r'<a href="\2">\1</a>', html)
        
        # Handle "Read more" links
        html = re.sub(r'\[Read more\]\s*\((https?://[^)]+)\)', 
                     r'<a href="\1" class="read-more">Read more</a>', html)
        
        # Handle existing HTML links that should have the read-more class
        html = re.sub(r'<a\s+href=[\'"]([^\'"]+)[\'"][^>]*>(.*?Read more.*?)</a>', 
                     r'<a href="\1" class="read-more">\2</a>', html)
        
        # Wrap text in paragraphs by splitting on double newlines
        paragraphs = re.split(r'\n\n+', html)
        processed_paragraphs = []
        
        for p in paragraphs:
            # Skip if it's empty or already in a tag
            if not p.strip() or re.match(r'^\s*<(h[1-6]|ul|ol|li|div|p)', p.strip()):
                if p.strip():  # Only add if not empty
                    processed_paragraphs.append(p)
            else:
                # Replace single newlines with <br> within paragraphs
                p_with_br = re.sub(r'\n', '<br>\n', p)
                processed_paragraphs.append(f'<p>{p_with_br}</p>')
        
        html = '\n'.join(processed_paragraphs)
        
        # Final cleanup with BeautifulSoup to ensure valid HTML
        try:
            soup = BeautifulSoup(html, 'html.parser')
            
            # Fix any standalone list items
            standalone_items = soup.find_all('li', recursive=False)
            if standalone_items:
                # Create a ul and move them inside
                ul = soup.new_tag('ul')
                for item in standalone_items:
                    item.extract()
                    ul.append(item)
                soup.append(ul)
            
            # Fix tags that got nested incorrectly (p inside p, etc.)
            for p in soup.find_all('p'):
                if p.find('p'):
                    # Find all nested paragraphs
                    nested_ps = p.find_all('p')
                    for nested_p in nested_ps:
                        # Replace with its contents
                        nested_p.replace_with(nested_p.decode_contents())
            
            # If there's no h1, add a title
            if not soup.find('h1'):
                title = soup.new_tag('h1')
                title.string = "LetterMonstr Newsletter Summary"
                soup.insert(0, title)
            
            return str(soup)
        except Exception as e:
            logger.error(f"Error cleaning HTML with BeautifulSoup: {e}")
            # Fallback - add minimal HTML structure
            if not re.search(r'<h1', html):
                html = "<h1>LetterMonstr Newsletter Summary</h1>\n" + html
            return html
    
    def _get_domain(self, url):
        """Extract domain name from URL for display purposes."""
        try:
            domain = re.search(r'https?://(?:www\.)?([^/]+)', url).group(1)
            # Limit domain length
            if len(domain) > 30:
                domain = domain[:27] + '...'
            return domain
        except:
            # If domain extraction fails, return a shortened URL
            if len(url) > 40:
                return url[:37] + '...'
            return url <|MERGE_RESOLUTION|>--- conflicted
+++ resolved
@@ -216,7 +216,6 @@
                 # Add class="read-more" to links containing "Read more" if they don't have it
                 if "read more" in link.text.lower() and not link.get('class'):
                     link['class'] = 'read-more'
-<<<<<<< HEAD
         
         # Remove any Markdown-style headers that might have been mixed with HTML
         for tag in soup.find_all(text=re.compile(r'^#+\s+')):
@@ -235,26 +234,6 @@
         except:
             text += "A formatted HTML newsletter summary is available. Please view in an HTML-compatible email client."
         
-=======
-        
-        # Remove any Markdown-style headers that might have been mixed with HTML
-        for tag in soup.find_all(text=re.compile(r'^#+\s+')):
-            clean_text = re.sub(r'^#+\s+', '', tag.string)
-            tag.replace_with(clean_text)
-        
-        # Get the final HTML
-        html = str(soup)
-        
-        # Create plain text version (simpler)
-        text = "LetterMonstr Newsletter Summary\n\n"
-        # Extract text from HTML
-        try:
-            text_soup = BeautifulSoup(html, 'html.parser')
-            text += text_soup.get_text(separator='\n\n')
-        except:
-            text += "A formatted HTML newsletter summary is available. Please view in an HTML-compatible email client."
-        
->>>>>>> 12ce58ee
         # Attach parts - text first, then HTML
         part1 = MIMEText(text, 'plain')
         part2 = MIMEText(html, 'html')
@@ -340,7 +319,6 @@
             
         # Check if we have a basic structure already
         has_title = bool(re.search(r'<h1', html_content))
-<<<<<<< HEAD
         
         if not has_title:
             html_content = f"<h1>LetterMonstr Newsletter Summary</h1>\n{html_content}"
@@ -407,74 +385,7 @@
             logger.error(f"Error cleaning HTML with BeautifulSoup: {e}")
             return html_content
     
-=======
-        
-        if not has_title:
-            html_content = f"<h1>LetterMonstr Newsletter Summary</h1>\n{html_content}"
-            
-        # Replace any remaining markdown headers
-        html_content = re.sub(r'^#\s+(.+?)$', r'<h1>\1</h1>', html_content, flags=re.MULTILINE)
-        html_content = re.sub(r'^##\s+(.+?)$', r'<h2>\1</h2>', html_content, flags=re.MULTILINE)
-        html_content = re.sub(r'^###\s+(.+?)$', r'<h3>\1</h3>', html_content, flags=re.MULTILINE)
-        
-        # Replace markdown bullets
-        html_content = re.sub(r'^\*\s+(.+?)$', r'<li>\1</li>', html_content, flags=re.MULTILINE)
-        html_content = re.sub(r'^-\s+(.+?)$', r'<li>\1</li>', html_content, flags=re.MULTILINE)
-        
-        # Wrap adjacent list items in ul tags
-        html_content = re.sub(r'(<li>.+?</li>)\s*(<li>.+?</li>)', r'<ul>\1\2</ul>', html_content, flags=re.DOTALL)
-        
-        # Fix lone list items
-        html_content = re.sub(r'(<li>.+?</li>)(?!<li>|</ul>)', r'<ul>\1</ul>', html_content)
-        
-        # Ensure paragraphs are wrapped in p tags
-        paragraphs = re.split(r'\n\n+', html_content)
-        processed_paragraphs = []
-        
-        for p in paragraphs:
-            # Skip if it's already in a tag
-            if re.match(r'^\s*<(h[1-6]|p|ul|ol|li|div|table)', p.strip()):
-                processed_paragraphs.append(p)
-            else:
-                # Skip empty lines
-                if not p.strip():
-                    continue
-                # Wrap in p tags unless it's just one line with a special tag
-                if not re.match(r'^\s*<([a-z][a-z0-9]*)\b[^>]*>(.*?)</\1>', p.strip()):
-                    processed_paragraphs.append(f"<p>{p}</p>")
-                else:
-                    processed_paragraphs.append(p)
-        
-        # Join everything back
-        html_content = '\n'.join(processed_paragraphs)
-        
-        # Clean up with BeautifulSoup
-        try:
-            soup = BeautifulSoup(html_content, 'html.parser')
-            
-            # Fix any remaining Markdown-style headers
-            for tag in soup.find_all(text=re.compile(r'^#+\s+')):
-                header_level = len(re.match(r'^(#+)\s+', tag.string).group(1))
-                header_text = re.sub(r'^#+\s+', '', tag.string)
-                
-                # Create a new header tag
-                new_tag = soup.new_tag(f"h{min(header_level, 6)}")
-                new_tag.string = header_text
-                
-                # Replace the text with the header tag
-                tag.replace_with(new_tag)
-            
-            # Ensure Read more links have the right class
-            for link in soup.find_all('a'):
-                if "read more" in link.text.lower() and not link.get('class'):
-                    link['class'] = 'read-more'
-            
-            return str(soup)
-        except Exception as e:
-            logger.error(f"Error cleaning HTML with BeautifulSoup: {e}")
-            return html_content
-        
->>>>>>> 12ce58ee
+
     def _markdown_to_html(self, markdown_text):
         """Convert markdown-like text to clean HTML."""
         if not markdown_text:
