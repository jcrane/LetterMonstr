#!/usr/bin/env python3
"""
Periodic Runner for LetterMonstr.

This script runs the periodic fetcher at configurable intervals
and handles the final summary generation and sending at the scheduled time.
"""

import os
import sys
import time
import yaml
import logging
import schedule
import functools
from datetime import datetime, timedelta
from sqlalchemy import text
import random
<<<<<<< HEAD
from sqlalchemy.exc import OperationalError
=======
>>>>>>> 12ce58ee

# Add the project root to the Python path for imports
current_dir = os.path.dirname(os.path.abspath(__file__))
project_root = os.path.dirname(current_dir)
sys.path.insert(0, project_root)

# Import required modules
from dotenv import load_dotenv

# Load environment variables
load_dotenv()

# Import components
from src.fetch_process import run_periodic_fetch, PeriodicFetcher
from src.database.models import get_session, ProcessedContent, Summary, ProcessedEmail
from src.summarize.processor import ContentProcessor
from src.summarize.generator import SummaryGenerator
from src.mail_handling.sender import EmailSender
from src.mail_handling.fetcher import EmailFetcher

# Set up logging
logging.basicConfig(
    level=logging.INFO,
    format='%(asctime)s - %(name)s - %(levelname)s - %(message)s',
    handlers=[
        logging.FileHandler(os.path.join(project_root, 'data', 'lettermonstr_periodic.log')),
        logging.StreamHandler()
    ]
)
logger = logging.getLogger(__name__)

# Define a retry decorator for database operations
def db_retry(max_retries=5, retry_delay=0.5):
    """Decorator that retries database operations on lock errors."""
    def decorator(func):
        @functools.wraps(func)
        def wrapper(*args, **kwargs):
            last_exception = None
            for attempt in range(max_retries):
                try:
                    return func(*args, **kwargs)
                except OperationalError as e:
                    if "database is locked" in str(e).lower() and attempt < max_retries - 1:
                        wait_time = retry_delay * (2 ** attempt)  # Exponential backoff
                        logger.warning(f"Database locked in {func.__name__}, retrying in {wait_time:.2f}s (attempt {attempt+1}/{max_retries})")
                        time.sleep(wait_time)
                        last_exception = e
                        continue
                    raise e
                except Exception as e:
                    raise e
            
            # If we get here, we've exhausted all retries
            if last_exception:
                logger.error(f"Database remained locked after {max_retries} retries in {func.__name__}")
                raise last_exception
                
        return wrapper
    return decorator

# Define a transaction wrapper to ensure proper session handling
def with_db_transaction(func):
    """Decorator that handles database sessions and transactions properly."""
    @functools.wraps(func)
    def wrapper(*args, **kwargs):
        # Create a new session for each call
        session = get_session()
        
        # Add the session to the kwargs
        kwargs['session'] = session
        
        try:
            # Call the function with the session
            result = func(*args, **kwargs)
            
            # Commit the transaction if everything went well
            session.commit()
            return result
        except Exception as e:
            # Rollback the transaction on error
            if hasattr(session, 'rollback'):
                session.rollback()
            # Re-raise the exception
            raise e
        finally:
            # Always close the session
            session.close()
    
    return wrapper

def load_config():
    """Load configuration from YAML file."""
    config_path = os.path.join(project_root, 'config', 'config.yaml')
    
    try:
        with open(config_path, 'r') as file:
            return yaml.safe_load(file)
    except Exception as e:
        logger.error(f"Failed to load configuration: {e}")
        sys.exit(1)

def should_send_summary(config, force=False):
    """Determine if it's time to send a summary based on configuration."""
    # If force is True, bypass all time checks
    if force:
        logger.info("Force flag is set, bypassing time checks")
        return True
        
    current_time = datetime.now()
    frequency = config['summary']['frequency']
    delivery_time_str = config['summary']['delivery_time']
    
    # Parse delivery time
    delivery_hour, delivery_minute = map(int, delivery_time_str.split(':'))
    
    # Get system time from multiple sources for debugging
    system_time = time.localtime()
    # Format delivery time with leading zero for minutes
    formatted_delivery_time = f"{delivery_hour:02d}:{delivery_minute:02d}"
    logger.info(f"Current time: {current_time}, System time: {time.strftime('%Y-%m-%d %H:%M:%S', system_time)}, Delivery time: {formatted_delivery_time}")
    
    # Create today's delivery time for comparison
    todays_delivery_time = datetime(
        current_time.year, 
        current_time.month, 
        current_time.day, 
        delivery_hour, 
        delivery_minute
    )
    
    # Check if we're at or past today's delivery time but before tomorrow's delivery time
    tomorrows_delivery_time = todays_delivery_time + timedelta(days=1)
    time_check = current_time >= todays_delivery_time and current_time < tomorrows_delivery_time
    
    logger.info(f"Time check result: {time_check} (comparing {current_time} with delivery window {todays_delivery_time} to {tomorrows_delivery_time})")
    
    # Check if it's the right day based on frequency
    day_check = False
    if frequency == 'daily':
        day_check = True
    elif frequency == 'weekly':
        delivery_day = config['summary']['weekly_day']
        day_check = current_time.weekday() == delivery_day
    elif frequency == 'monthly':
        delivery_day = config['summary']['monthly_day']
        day_check = current_time.day == delivery_day
    
    logger.info(f"Day check result for {frequency} frequency: {day_check}")
    
    # If it's not the right time or day, don't send a summary
    if not (time_check and day_check):
        logger.info(f"Not sending summary. time_check: {time_check}, day_check: {day_check}")
        return False
    
    # Check if there's unsummarized content to send
    db_path = os.path.join(project_root, 'data', 'lettermonstr.db')
    session = get_session(db_path)
    try:
        # Check if there are any unsummarized content items
        unsummarized_count = session.query(ProcessedContent).filter_by(is_summarized=False).count()
        logger.info(f"Found {unsummarized_count} unsummarized content items")
        
        if unsummarized_count > 0:
            # There's unsummarized content, so we should send a summary
            logger.info("Found unsummarized content, will send summary")
            return True
        
        # If we're in the delivery window, always send a summary at the configured time
        # Check if we're within 15 minutes of the configured delivery time
        time_diff = abs((current_time - todays_delivery_time).total_seconds() / 60)
        if time_diff <= 15:
            logger.info(f"Within delivery window (±15 minutes of {formatted_delivery_time}), checking for any content")
            
            # Check if there is any content at all, even if it's already been summarized
            total_content_count = session.query(ProcessedContent).count()
            if total_content_count > 0:
                # Get content from the last 24 hours
                yesterday = current_time - timedelta(days=1)
                recent_content_count = session.query(ProcessedContent).filter(ProcessedContent.date_processed >= yesterday).count()
                
                if recent_content_count > 0:
                    logger.info(f"Found {recent_content_count} recent content items, will send summary at scheduled time")
                    return True
                
                logger.info("No recent content found, won't send an empty summary")
                return False
            
            logger.info("No content found at all, won't send an empty summary")
            return False
        
        # Get the latest summary
        latest_summary = session.query(Summary).filter(
            Summary.sent == True
        ).order_by(Summary.sent_date.desc()).first()
        
        if latest_summary and latest_summary.sent_date:
            hours_since_last_summary = (datetime.now() - latest_summary.sent_date).total_seconds() / 3600
            logger.info(f"Hours since last summary: {hours_since_last_summary:.1f}")
            
            # Send a summary if it's been more than 24 hours since the last one
            if hours_since_last_summary >= 24:
                logger.info("More than 24 hours since last summary, will send a summary")
                return True
        else:
            # No summaries sent yet, so we should send one
            logger.info("No summaries have been sent yet, will send a summary")
            return True
        
        logger.info("No unsummarized content and not in delivery window, won't send summary")
        return False
    except Exception as e:
        logger.error(f"Error checking for content to summarize: {e}", exc_info=True)
        return False  # If there's an error, be cautious and don't send
    finally:
        session.close()

@db_retry(max_retries=5)
@with_db_transaction
def has_content_to_summarize(session=None):
    """Check if there's unsummarized content in the database."""
    try:
        # Check if there are any unsummarized content items
        unsummarized_count = session.query(ProcessedContent).filter_by(is_summarized=False).count()
        
        if unsummarized_count > 0:
            logger.info(f"Found {unsummarized_count} unsummarized content items")
            return True
        else:
            logger.info("No unsummarized content found")
            return False
    except Exception as e:
        logger.error(f"Error checking for unsummarized content: {e}", exc_info=True)
        return False

@db_retry(max_retries=5)
@with_db_transaction
def generate_and_send_summary(force=False, session=None):
    """Generate and send a summary if there's content to summarize."""
    # Load configuration
    config = load_config()
    
    # Check if we should send a summary
    send_now = should_send_summary(config, force)
    
    try:
        # Check if there are any unsent summaries to retry
        retry_summaries = session.query(Summary).filter(
            Summary.sent == False,
            Summary.retry_count < 3  # Limit retries
        ).order_by(Summary.creation_date.desc()).all()
        
<<<<<<< HEAD
        if retry_summaries:
            logger.info(f"Found {len(retry_summaries)} unsent summaries to retry")
=======
        try:
            # First check if we have any unsent summaries that should be retried
            current_time = datetime.now()
            unsent_summaries = session.query(Summary).filter_by(sent=False).order_by(Summary.id.desc()).all()
            
            # Check if any of these summaries are ready for retry
            retry_candidates = []
            for summary in unsent_summaries:
                # Skip if we've reached max retries
                if summary.retry_count >= summary.max_retries:
                    logger.warning(f"Summary {summary.id} has reached max retries ({summary.max_retries}). Last error: {summary.error_message}")
                    continue
                
                # Calculate backoff time (exponential with jitter)
                if summary.last_retry_time:
                    # Exponential backoff: 5min, 10min, 20min, 40min, 80min
                    backoff_minutes = 5 * (2 ** summary.retry_count)
                    # Add some randomness (jitter) to prevent all retries happening at once
                    jitter = random.randint(0, 60)  # 0-60 seconds of jitter
                    backoff_seconds = backoff_minutes * 60 + jitter
                    
                    # Check if enough time has passed since the last retry
                    time_since_last_retry = (current_time - summary.last_retry_time).total_seconds()
                    if time_since_last_retry < backoff_seconds:
                        logger.info(f"Summary {summary.id} will be retried after backoff period (retry {summary.retry_count+1}/{summary.max_retries}, waiting {backoff_seconds}s, elapsed {time_since_last_retry}s)")
                        continue
                
                # This summary is ready for retry
                retry_candidates.append(summary)
            
            if retry_candidates:
                logger.info(f"Found {len(retry_candidates)} unsent summaries ready for retry")
                
                # Initialize components for sending
                email_sender = EmailSender(config['summary'])
                email_fetcher = EmailFetcher(config['email'])
                
                # Attempt to send each retry candidate
                for summary in retry_candidates:
                    logger.info(f"Retrying summary {summary.id} (attempt {summary.retry_count+1}/{summary.max_retries})")
                    
                    # Increment retry count and update last retry time
                    summary.retry_count += 1
                    summary.last_retry_time = current_time
                    
                    # Try to send the summary
                    try:
                        # Send the summary
                        logger.info(f"Sending summary email (ID: {summary.id})...")
                        result = email_sender.send_summary(summary.summary_text, summary.id)
                        
                        if result:
                            logger.info(f"Summary email {summary.id} sent successfully on retry {summary.retry_count}")
                            
                            # Mark the summary as sent
                            summary.sent = True
                            summary.sent_date = current_time
                            summary.error_message = None
                            
                            # Find unsummarized content associated with this time period
                            if summary.period_start and summary.period_end:
                                unsummarized = session.query(ProcessedContent).filter(
                                    ProcessedContent.is_summarized == False,
                                    ProcessedContent.date_processed >= summary.period_start,
                                    ProcessedContent.date_processed <= summary.period_end
                                ).all()
                            else:
                                # Fall back to all unsummarized content
                                unsummarized = session.query(ProcessedContent).filter_by(is_summarized=False).all()
                            
                            # Mark all content as summarized
                            for item in unsummarized:
                                item.is_summarized = True
                                item.summary_id = summary.id
                            
                            # Get message IDs for any emails associated with this content
                            emails_to_mark = []
                            for item in unsummarized:
                                if item.email and item.email.message_id:
                                    emails_to_mark.append({
                                        'message_id': item.email.message_id,
                                        'subject': item.email.subject,
                                        'sender': item.email.sender,
                                        'date': item.email.date_received
                                    })
                            
                            # Mark emails as read in Gmail
                            if emails_to_mark and config['email'].get('mark_read_after_summarization', True):
                                email_fetcher.mark_emails_as_processed(emails_to_mark)
                                logger.info(f"Marked {len(emails_to_mark)} emails as read in Gmail")
                            
                            # Commit all changes
                            session.commit()
                            logger.info("All database records updated after successful retry")
                            
                            # Return since we've successfully sent a summary
                            return
                        else:
                            # Record the failure
                            summary.error_message = "Failed to send email"
                            session.commit()
                            logger.error(f"Failed to send summary email {summary.id} on retry {summary.retry_count}")
                    except Exception as e:
                        # Record the error
                        summary.error_message = str(e)[:500]  # Truncate long error messages
                        session.commit()
                        logger.error(f"Error sending summary {summary.id} on retry {summary.retry_count}: {e}", exc_info=True)
            
            # If we get here, either there were no retries or all retries failed
            # Continue with creating a new summary if needed
            
            # Get fresh unsummarized content
            unsummarized = session.query(ProcessedContent).filter_by(is_summarized=False).all()
>>>>>>> 12ce58ee
            
            # Initialize components for retry
            email_sender = EmailSender(config['summary'])
            email_fetcher = EmailFetcher(config['email'])
            
            # Try to resend each summary
            for summary in retry_summaries:
                logger.info(f"Retrying summary ID: {summary.id}, attempt {summary.retry_count + 1}")
                
                try:
                    # Check if it's time to deliver based on scheduled time or force flag
                    if not send_now and not force:
                        logger.info(f"Not scheduled delivery time yet, will retry summary ID: {summary.id} later")
                        continue
                    
                    # Increment retry count
                    summary.retry_count += 1
                    session.flush()  # Flush changes but don't commit yet
                    
                    # Send the email
                    status = email_sender.send_summary_email(
                        summary.summary_text,
                        config['summary'].get('recipient_email', 'user@example.com'),
                        f"Your Letter Summary - {datetime.now().strftime('%A, %B %d')}"
                    )
                    
                    if status:
                        # Mark as sent if successful
                        summary.sent = True
                        summary.sent_date = datetime.now()
                        
                        # Mark associated content as summarized
                        content_ids = []
                        for content in summary.content_items:
                            content.is_summarized = True
                            content_ids.append(content.id)
                        
                        # Get associated emails to mark as read in Gmail
                        emails_to_mark = []
                        content_items = session.query(ProcessedContent).filter(
                            ProcessedContent.id.in_(content_ids),
                            ProcessedContent.email_id.isnot(None)
                        ).all()
                        
                        for item in content_items:
                            if item.email and item.email.message_id:
                                emails_to_mark.append({
                                    'message_id': item.email.message_id,
                                    'subject': item.email.subject,
                                    'sender': item.email.sender,
                                    'date': item.email.date_received
                                })
                                
                        # Mark emails as read in Gmail
                        if emails_to_mark and config['email'].get('mark_read_after_summarization', True):
                            email_fetcher.mark_emails_as_processed(emails_to_mark)
                            logger.info(f"Marked {len(emails_to_mark)} emails as read in Gmail")
                        
                        logger.info("All database records updated after successful retry")
                        
                        # Return so we don't generate a new summary
                        return
                except Exception as e:
                    logger.error(f"Error sending summary: {e}", exc_info=True)
        
        # If we get here, all retries have failed or there were no retries
        # Continue with creating a new summary if needed
        
        # Get fresh unsummarized content
        unsummarized = session.query(ProcessedContent).filter_by(is_summarized=False).all()
        
        # Get total count for debugging
        total_content = session.query(ProcessedContent).count()
        processed_emails_count = session.query(ProcessedEmail).count()
        
        logger.info(f"Database status: {processed_emails_count} processed emails, {total_content} total content items, {len(unsummarized)} unsummarized")
        
        # If there's no unsummarized content, no need to continue
        if not unsummarized:
            logger.info("No unsummarized content to process")
            return
            
        # Initialize components
        content_processor = ContentProcessor(config['content'])
        summary_generator = SummaryGenerator(config['llm'])
        email_sender = EmailSender(config['summary'])
        email_fetcher = EmailFetcher(config['email'])
        
        # Check if we're at or near the scheduled delivery time
        current_time = datetime.now()
        delivery_time_str = config['summary']['delivery_time']
        delivery_hour, delivery_minute = map(int, delivery_time_str.split(':'))
        
        # Create today's delivery time for comparison
        todays_delivery_time = datetime(
            current_time.year, 
            current_time.month, 
            current_time.day, 
            delivery_hour, 
            delivery_minute
        )
        
        # Check if we're within 15 minutes of the configured delivery time
        time_diff = abs((current_time - todays_delivery_time).total_seconds() / 60)
        is_delivery_window = time_diff <= 15
        
        # Only check for recent summaries if we're not in the delivery window
        if not is_delivery_window and not force:
            # Check if we've already sent a summary for recent content
            today = datetime.now().date()
            recent_summaries = session.query(Summary).filter(
                Summary.sent == True,
                Summary.creation_date >= today
            ).order_by(Summary.creation_date.desc()).first()
            
            # If we found a recent summary, just mark the content as summarized and exit
            if recent_summaries is not None:
                logger.info(f"Recent summary (ID: {recent_summaries.id}) already covers current content. Marking content as summarized.")
                for item in unsummarized:
                    item.is_summarized = True
                session.commit()
                logger.info(f"Marked {len(unsummarized)} content items as summarized without sending new summary")
                return
        elif is_delivery_window:
            logger.info(f"In delivery window (±15 minutes of {delivery_hour:02d}:{delivery_minute:02d}), will generate and send summary")
        elif force:
            logger.info("Force flag is set, will generate and send summary regardless of previous summaries")
        
        # Flag to determine if we need to generate a new summary
        generate_new_summary = True
        
        if generate_new_summary:
            logger.info(f"Processing {len(unsummarized)} unsummarized content items")
            
            # Prepare content for summarization
            all_content = []
            emails_to_mark = []
            
            for item in unsummarized:
                try:
                    # Parse the JSON content - it's stored as a string in the database
                    processed_content = item.processed_content
                    
                    # Parse the JSON string back into a dictionary
                    try:
<<<<<<< HEAD
                        import json
                        # If the processed_content is a string, try to parse it as JSON
                        if isinstance(processed_content, str):
                            processed_content = json.loads(processed_content)
                            logger.debug(f"Successfully parsed JSON from item {item.id}")
                    except json.JSONDecodeError as e:
                        logger.error(f"Error parsing JSON for item {item.id}: {e}")
                        # Skip this item if we can't parse it
                        continue
                    
                    # Add to the list for summarization
                    all_content.append(processed_content)
                    
                    # Get associated email if any
                    if item.email and item.email.message_id:
                        emails_to_mark.append({
                            'message_id': item.email.message_id,
                            'subject': item.email.subject,
                            'sender': item.email.sender,
                            'date': item.email.date_received
                        })
                except Exception as e:
                    logger.error(f"Error processing content item {item.id}: {e}", exc_info=True)
            
            # Deduplicate and process content
            final_content = content_processor.process_and_deduplicate(all_content)
            
            # Estimate token count (roughly 4 chars per token)
            total_chars = sum(len(item.get('content', '')) for item in final_content)
            estimated_tokens = total_chars // 4
            logger.info(f"Estimated total tokens: {estimated_tokens}")
            
            # Set a safe batch limit (less than Claude's 200k limit)
            TOKEN_BATCH_LIMIT = 25000
            
            # Generate summary
            logger.info("Generating summary...")
            
            try:
                # Check if we need to batch the content
                if estimated_tokens > TOKEN_BATCH_LIMIT:
                    logger.info(f"Content too large ({estimated_tokens} tokens), splitting into batches...")
                    
                    # Sort content by date (newest first) to process most recent first
                    sorted_content = sorted(final_content, key=lambda x: x.get('date', datetime.now()), reverse=True)
                    
                    batches = []
                    current_batch = []
                    current_batch_chars = 0
                    
                    # Create batches based on token estimates
                    for item in sorted_content:
                        item_chars = len(item.get('content', ''))
                        item_tokens = item_chars // 4
=======
                        # Parse the JSON content - it's stored as a string in the database
                        processed_content = item.processed_content
                        
                        # Parse the JSON string back into a dictionary
                        try:
                            import json
                            # If the processed_content is a string, try to parse it as JSON
                            if isinstance(processed_content, str):
                                processed_content = json.loads(processed_content)
                                logger.debug(f"Successfully parsed JSON from item {item.id}")
                        except json.JSONDecodeError as e:
                            logger.error(f"Error parsing JSON for item {item.id}: {e}")
                            # Skip this item if we can't parse it
                            continue
                        
                        # Add to the list for summarization
                        all_content.append(processed_content)
                        
                        # Get associated email if any
                        if item.email and item.email.message_id:
                            emails_to_mark.append({
                                'message_id': item.email.message_id,
                                'subject': item.email.subject,
                                'sender': item.email.sender,
                                'date': item.email.date_received
                            })
                    except Exception as e:
                        logger.error(f"Error processing content item {item.id}: {e}", exc_info=True)
                
                # Deduplicate and process content
                final_content = content_processor.process_and_deduplicate(all_content)
                
                # Estimate token count (roughly 4 chars per token)
                total_chars = sum(len(item.get('content', '')) for item in final_content)
                estimated_tokens = total_chars // 4
                logger.info(f"Estimated total tokens: {estimated_tokens}")
                
                # Set a safe batch limit (less than Claude's 200k limit)
                TOKEN_BATCH_LIMIT = 25000
                
                # Generate summary
                logger.info("Generating summary...")
                
                try:
                    # Check if we need to batch the content
                    if estimated_tokens > TOKEN_BATCH_LIMIT:
                        logger.info(f"Content too large ({estimated_tokens} tokens), splitting into batches...")
                        
                        # Sort content by date (newest first) to process most recent first
                        sorted_content = sorted(final_content, key=lambda x: x.get('date', datetime.now()), reverse=True)
>>>>>>> 12ce58ee
                        
                        batches = []
                        current_batch = []
                        current_batch_chars = 0
                        
                        # Create batches based on token estimates
                        for item in sorted_content:
                            item_chars = len(item.get('content', ''))
                            item_tokens = item_chars // 4
                            
                            # If adding this item would exceed our limit, start a new batch
                            if current_batch_chars // 4 + item_tokens > TOKEN_BATCH_LIMIT and current_batch:
                                batches.append(current_batch)
                                current_batch = [item]
                                current_batch_chars = item_chars
                            else:
                                current_batch.append(item)
                                current_batch_chars += item_chars
                        
                        # Add the last batch if it has items
                        if current_batch:
                            batches.append(current_batch)
                        
                        logger.info(f"Split content into {len(batches)} batches")
                        
                        # Generate summaries for each batch
                        batch_summaries = []
                        for i, batch in enumerate(batches):
                            batch_tokens = sum(len(item.get('content', '')) for item in batch) // 4
                            logger.info(f"Generating summary for batch {i+1}/{len(batches)} ({batch_tokens} tokens)...")
                            try:
                                batch_summary = summary_generator.generate_summary(batch)
                                if batch_summary:
                                    batch_summaries.append(batch_summary)
                                    logger.info(f"Batch {i+1} summary generated successfully")
                                else:
                                    logger.warning(f"Failed to generate summary for batch {i+1}")
                            except Exception as e:
                                logger.error(f"Error generating summary for batch {i+1}: {e}", exc_info=True)
                                # Try with a smaller portion of the batch if possible
                                if len(batch) > 1:
                                    logger.info(f"Attempting to generate summary with half of batch {i+1}...")
                                    half_size = len(batch) // 2
                                    try:
                                        half_batch_summary = summary_generator.generate_summary(batch[:half_size])
                                        if half_batch_summary:
                                            batch_summaries.append(half_batch_summary)
                                            logger.info(f"Generated summary for first half of batch {i+1}")
                                        
                                        # Try the second half too
                                        second_half_summary = summary_generator.generate_summary(batch[half_size:])
                                        if second_half_summary:
                                            batch_summaries.append(second_half_summary)
                                            logger.info(f"Generated summary for second half of batch {i+1}")
                                    except Exception as e2:
                                        logger.error(f"Error generating summary for half of batch {i+1}: {e2}", exc_info=True)
                        
                        # Combine all batch summaries
                        if batch_summaries:
                            logger.info(f"Combining {len(batch_summaries)} batch summaries...")
                            if len(batch_summaries) == 1:
                                summary_text = batch_summaries[0]
                            else:
                                # Use the dedicated method to combine summaries
                                summary_text = summary_generator.combine_summaries(batch_summaries)
                            logger.info("Combined summary created successfully")
                        else:
                            raise Exception("No batch summaries were generated")
                    else:
<<<<<<< HEAD
                        raise Exception("No batch summaries were generated")
                else:
                    # Content is small enough to summarize in one call
                    logger.info("Content size is within limits, generating summary in one call...")
                    summary_text = summary_generator.generate_summary(final_content)
                
                if not summary_text:
                    raise Exception("Failed to generate summary - empty result returned")
                
            except Exception as e:
                # Create a new summary record with the error, but don't mark content as summarized
                error_message = f"Error generating summary: {str(e)}"
                logger.error(error_message)
                
                new_summary = Summary(
                    period_start=min(item.date_processed for item in unsummarized),
                    period_end=max(item.date_processed for item in unsummarized),
                    summary_type=config['summary']['frequency'],
                    summary_text=error_message,
                    creation_date=datetime.now(),
                    sent=False,
                    is_forced=False,
                    retry_count=0,
                    last_retry_time=datetime.now(),
                    error_message=str(e)[:500]  # Truncate long error messages
                )
                session.add(new_summary)
                session.commit()
                logger.info(f"Created failed summary {new_summary.id} for retry later")
                return
            
            # We have a valid summary text, create a new summary record
            try:
                # Check if the summary indicates no meaningful content
                no_content_indicators = [
                    "no meaningful content",
                    "no newsletter content",
                    "no content to summarize",
                    "no emails contained",
                    "no extractable content"
                ]
                
                # If summary_text is a dictionary (from Claude API response), extract the actual text
                if isinstance(summary_text, dict):
                    logger.info("Summary returned as dictionary, extracting text content")
                    if 'summary' in summary_text:
                        summary_text = summary_text['summary']
                    elif 'content' in summary_text:
                        summary_text = summary_text['content']
                    else:
                        # Convert the entire dict to a string as fallback
                        summary_text = str(summary_text)
                
                # Ensure summary_text is a string
                if not isinstance(summary_text, str):
                    summary_text = str(summary_text)
                
                # Check if the summary just indicates there's no content
                is_empty_summary = any(indicator in summary_text.lower() for indicator in no_content_indicators)
                
                # Also check if final content items have meaningful content
                has_meaningful_content = False
                min_content_length = 100  # Minimum characters for meaningful content
                
                for item in final_content:
                    content = item.get('content', '')
                    if isinstance(content, str) and len(content) > min_content_length:
                        has_meaningful_content = True
                        break
                
                if is_empty_summary or not has_meaningful_content:
                    logger.warning("Not sending summary email as there is no meaningful content to summarize")
                    # Update status but don't send email
                    for item in unsummarized:
                        item.is_summarized = True
                    session.commit()
                    logger.info(f"Marked {len(unsummarized)} empty content items as summarized without sending email")
                    return
                
                # Create summary record
                new_summary = Summary(
                    period_start=min(item.date_processed for item in unsummarized),
                    period_end=max(item.date_processed for item in unsummarized),
                    summary_type=config['summary']['frequency'],
                    summary_text=summary_text,
                    creation_date=datetime.now(),
                    sent=False,
                    is_forced=False,  # This is a scheduled summary, not forced
                    retry_count=0,
                    last_retry_time=datetime.now()
                )
                session.add(new_summary)
                session.flush()  # To get the ID
                
                # Store content signatures for deduplication in future summaries
                content_processor.store_summarized_content(new_summary.id, final_content)
                
                # Now try to send the summary immediately
                logger.info(f"Sending summary email (ID: {new_summary.id})...")
                result = email_sender.send_summary(summary_text, new_summary.id)
                
                if result:
                    logger.info("Summary email sent successfully")
                    
                    # Mark the summary as sent
                    new_summary.sent = True
                    new_summary.sent_date = datetime.now()
                    
                    # Mark all content as summarized
                    for item in unsummarized:
                        item.is_summarized = True
                        item.summary_id = new_summary.id
=======
                        # Content is small enough to summarize in one call
                        logger.info("Content size is within limits, generating summary in one call...")
                        summary_text = summary_generator.generate_summary(final_content)
                    
                    if not summary_text:
                        raise Exception("Failed to generate summary - empty result returned")
                    
                except Exception as e:
                    # Create a new summary record with the error, but don't mark content as summarized
                    error_message = f"Error generating summary: {str(e)}"
                    logger.error(error_message)
                    
                    new_summary = Summary(
                        period_start=min(item.date_processed for item in unsummarized),
                        period_end=max(item.date_processed for item in unsummarized),
                        summary_type=config['summary']['frequency'],
                        summary_text=error_message,
                        creation_date=datetime.now(),
                        sent=False,
                        is_forced=False,
                        retry_count=0,
                        last_retry_time=datetime.now(),
                        error_message=str(e)[:500]  # Truncate long error messages
                    )
                    session.add(new_summary)
                    session.commit()
                    logger.info(f"Created failed summary {new_summary.id} for retry later")
                    return
                
                # We have a valid summary text, create a new summary record
                try:
                    # Check if the summary indicates no meaningful content
                    no_content_indicators = [
                        "no meaningful content",
                        "no newsletter content",
                        "no content to summarize",
                        "no emails contained",
                        "no extractable content"
                    ]
                    
                    # Check if the summary just indicates there's no content
                    is_empty_summary = any(indicator in summary_text.lower() for indicator in no_content_indicators)
                    
                    # Also check if final content items have meaningful content
                    has_meaningful_content = False
                    min_content_length = 100  # Minimum characters for meaningful content
                    
                    for item in final_content:
                        content = item.get('content', '')
                        if isinstance(content, str) and len(content) > min_content_length:
                            has_meaningful_content = True
                            break
                    
                    if is_empty_summary or not has_meaningful_content:
                        logger.warning("Not sending summary email as there is no meaningful content to summarize")
                        # Update status but don't send email
                        for item in unsummarized:
                            item.is_summarized = True
                        session.commit()
                        logger.info(f"Marked {len(unsummarized)} empty content items as summarized without sending email")
                        return
                    
                    # Create summary record
                    new_summary = Summary(
                        period_start=min(item.date_processed for item in unsummarized),
                        period_end=max(item.date_processed for item in unsummarized),
                        summary_type=config['summary']['frequency'],
                        summary_text=summary_text,
                        creation_date=datetime.now(),
                        sent=False,
                        is_forced=False,  # This is a scheduled summary, not forced
                        retry_count=0,
                        last_retry_time=datetime.now()
                    )
                    session.add(new_summary)
                    session.flush()  # To get the ID
                    
                    # Store content signatures for deduplication in future summaries
                    content_processor.store_summarized_content(new_summary.id, final_content)
>>>>>>> 12ce58ee
                    
                    # Now try to send the summary immediately
                    logger.info(f"Sending summary email (ID: {new_summary.id})...")
                    result = email_sender.send_summary(summary_text, new_summary.id)
                    
<<<<<<< HEAD
                    # Commit all changes
                    session.commit()
                    logger.info("All database records updated")
                else:
                    # The summary is created but sending failed - will be retried later
                    new_summary.error_message = "Failed to send email"
                    session.commit()
                    logger.error("Failed to send summary email - will retry later")
            except Exception as e:
                logger.error(f"Error creating or sending summary: {e}", exc_info=True)
                # Don't mark content as summarized so we can try again later
    except Exception as e:
        logger.error(f"Error generating and sending summary: {e}", exc_info=True)

@db_retry(max_retries=5)
@with_db_transaction
def reset_incorrectly_summarized_content(session=None):
    """Find and reset content that was incorrectly marked as summarized but not included in any summary."""
    try:
        # Find the latest summary
        latest_summary = session.query(Summary).filter(
            Summary.sent == True
        ).order_by(Summary.sent_date.desc()).first()
        
        if not latest_summary:
            logger.info("No summaries found, nothing to reset")
            return 0
            
        # Get the creation date of the latest summary
        latest_summary_date = latest_summary.creation_date
        
        # Find all content that was processed after the last summary
        # but is marked as summarized
        incorrectly_summarized = session.query(ProcessedContent).filter(
            ProcessedContent.date_processed > latest_summary_date,
            ProcessedContent.is_summarized == True
        ).all()
        
        if not incorrectly_summarized:
            logger.info("No incorrectly summarized content found")
            return 0
            
        # Reset the summarized flag
        for item in incorrectly_summarized:
            item.is_summarized = False
=======
                    if result:
                        logger.info("Summary email sent successfully")
                        
                        # Mark the summary as sent
                        new_summary.sent = True
                        new_summary.sent_date = datetime.now()
                        
                        # Mark all content as summarized
                        for item in unsummarized:
                            item.is_summarized = True
                            item.summary_id = new_summary.id
                        
                        # Mark emails as read in Gmail
                        if emails_to_mark and config['email'].get('mark_read_after_summarization', True):
                            email_fetcher.mark_emails_as_processed(emails_to_mark)
                            logger.info(f"Marked {len(emails_to_mark)} emails as read in Gmail")
                        
                        # Commit all changes
                        session.commit()
                        logger.info("All database records updated")
                    else:
                        # The summary is created but sending failed - will be retried later
                        new_summary.error_message = "Failed to send email"
                        session.commit()
                        logger.error("Failed to send summary email - will retry later")
                except Exception as e:
                    logger.error(f"Error creating or sending summary: {e}", exc_info=True)
                    # Don't mark content as summarized so we can try again later
        finally:
            session.close()
>>>>>>> 12ce58ee
            
        # Commit the changes
        session.commit()
        
        logger.info(f"Reset summarized flag for {len(incorrectly_summarized)} content items processed after {latest_summary_date}")
        return len(incorrectly_summarized)
        
    except Exception as e:
        logger.error(f"Error resetting summarized content: {e}", exc_info=True)
        return 0

@db_retry(max_retries=5)
def run_periodic_tasks():
    """Run periodic tasks for fetching emails and generating summaries."""
    logger.info("Running periodic tasks...")
    
    # Load configuration
    config = load_config()
    
    try:
        # Run fetch and process
        logger.info("Running periodic fetch and process...")
        fetcher = PeriodicFetcher(config)
        fetcher.fetch_and_process()
        
        # Reset any content that was incorrectly marked as summarized
        reset_incorrectly_summarized_content()
        
        # Check if it's time to generate and send a summary
        logger.info("Checking if it's time to generate and send a summary...")
        generate_and_send_summary(force=False)
        
        logger.info("Periodic tasks completed successfully")
    except Exception as e:
        logger.error(f"Error running periodic tasks: {e}", exc_info=True)

def setup_scheduler():
    """Set up the scheduler based on configuration."""
    # Load configuration
    config = load_config()
    
    # Check if periodic fetching is enabled
    if not config['email'].get('periodic_fetch', False):
        logger.info("Periodic fetching is disabled in config")
        return
    
    # Get the fetch interval
    fetch_interval = config['email'].get('fetch_interval_hours', 1)
    
    # Schedule periodic fetching
    if fetch_interval == 1:
        schedule.every().hour.do(run_periodic_fetch)
        logger.info("Scheduled fetch and process to run every hour")
    else:
        schedule.every(fetch_interval).hours.do(run_periodic_fetch)
        logger.info(f"Scheduled fetch and process to run every {fetch_interval} hours")
    
    # Schedule summary check to run every 15 minutes
    schedule.every(15).minutes.do(generate_and_send_summary)
    logger.info("Scheduled summary check to run every 15 minutes")
    
    # Run immediately once
    run_periodic_tasks()
    
    # Keep the scheduler running
    logger.info("Starting scheduler")
    last_check_time = time.time()
    
    while True:
        try:
            current_time = time.time()
            time_diff = current_time - last_check_time
            
            # If more than 5 minutes have passed since last check,
            # it's likely the system was sleeping
            if time_diff > 300:  # 5 minutes in seconds
                logger.info(f"Detected possible system sleep: {time_diff:.1f} seconds since last check")
                logger.info("Running periodic tasks immediately to catch up")
                
                # Run all tasks immediately to catch up after sleep
                run_periodic_tasks()
                
                # Reset the scheduler to ensure jobs run correctly going forward
                schedule.clear()
                
                # Re-setup the scheduler
                if fetch_interval == 1:
                    schedule.every().hour.do(run_periodic_fetch)
                    logger.info("Re-scheduled fetch and process to run every hour after sleep")
                else:
                    schedule.every(fetch_interval).hours.do(run_periodic_fetch)
                    logger.info(f"Re-scheduled fetch and process to run every {fetch_interval} hours after sleep")
                
                # Re-schedule summary check
                schedule.every(15).minutes.do(generate_and_send_summary)
                logger.info("Re-scheduled summary check to run every 15 minutes after sleep")
                
                # Calculate and log how many scheduled runs were missed
                missed_fetch_runs = int(time_diff / (fetch_interval * 3600))
                missed_summary_checks = int(time_diff / (15 * 60))
                
                if missed_fetch_runs > 0 or missed_summary_checks > 0:
                    logger.info(f"Estimated missed runs during sleep: {missed_fetch_runs} fetch runs, {missed_summary_checks} summary checks")
            
            # Normal scheduler operation
            schedule.run_pending()
            last_check_time = time.time()
            time.sleep(60)
            
        except Exception as e:
            logger.error(f"Error in scheduler loop: {e}", exc_info=True)
            # Wait before trying again to avoid excessive error logging
            time.sleep(300)  # Wait 5 minutes before retrying
            # Update last_check_time even after an error
            last_check_time = time.time()

def main():
    """Main entry point for the periodic runner."""
    # Load configuration
    config = load_config()
    
    # Check if force flag is passed
    force = len(sys.argv) > 1 and sys.argv[1] == '--force'
    
    if force:
        logger.info("Force flag detected, generating summary immediately")
        generate_and_send_summary(force=True)
        
    # Use the setup_scheduler function to handle all scheduling
    setup_scheduler()

if __name__ == "__main__":
    main() <|MERGE_RESOLUTION|>--- conflicted
+++ resolved
@@ -16,10 +16,8 @@
 from datetime import datetime, timedelta
 from sqlalchemy import text
 import random
-<<<<<<< HEAD
 from sqlalchemy.exc import OperationalError
-=======
->>>>>>> 12ce58ee
+
 
 # Add the project root to the Python path for imports
 current_dir = os.path.dirname(os.path.abspath(__file__))
@@ -271,124 +269,8 @@
             Summary.retry_count < 3  # Limit retries
         ).order_by(Summary.creation_date.desc()).all()
         
-<<<<<<< HEAD
         if retry_summaries:
             logger.info(f"Found {len(retry_summaries)} unsent summaries to retry")
-=======
-        try:
-            # First check if we have any unsent summaries that should be retried
-            current_time = datetime.now()
-            unsent_summaries = session.query(Summary).filter_by(sent=False).order_by(Summary.id.desc()).all()
-            
-            # Check if any of these summaries are ready for retry
-            retry_candidates = []
-            for summary in unsent_summaries:
-                # Skip if we've reached max retries
-                if summary.retry_count >= summary.max_retries:
-                    logger.warning(f"Summary {summary.id} has reached max retries ({summary.max_retries}). Last error: {summary.error_message}")
-                    continue
-                
-                # Calculate backoff time (exponential with jitter)
-                if summary.last_retry_time:
-                    # Exponential backoff: 5min, 10min, 20min, 40min, 80min
-                    backoff_minutes = 5 * (2 ** summary.retry_count)
-                    # Add some randomness (jitter) to prevent all retries happening at once
-                    jitter = random.randint(0, 60)  # 0-60 seconds of jitter
-                    backoff_seconds = backoff_minutes * 60 + jitter
-                    
-                    # Check if enough time has passed since the last retry
-                    time_since_last_retry = (current_time - summary.last_retry_time).total_seconds()
-                    if time_since_last_retry < backoff_seconds:
-                        logger.info(f"Summary {summary.id} will be retried after backoff period (retry {summary.retry_count+1}/{summary.max_retries}, waiting {backoff_seconds}s, elapsed {time_since_last_retry}s)")
-                        continue
-                
-                # This summary is ready for retry
-                retry_candidates.append(summary)
-            
-            if retry_candidates:
-                logger.info(f"Found {len(retry_candidates)} unsent summaries ready for retry")
-                
-                # Initialize components for sending
-                email_sender = EmailSender(config['summary'])
-                email_fetcher = EmailFetcher(config['email'])
-                
-                # Attempt to send each retry candidate
-                for summary in retry_candidates:
-                    logger.info(f"Retrying summary {summary.id} (attempt {summary.retry_count+1}/{summary.max_retries})")
-                    
-                    # Increment retry count and update last retry time
-                    summary.retry_count += 1
-                    summary.last_retry_time = current_time
-                    
-                    # Try to send the summary
-                    try:
-                        # Send the summary
-                        logger.info(f"Sending summary email (ID: {summary.id})...")
-                        result = email_sender.send_summary(summary.summary_text, summary.id)
-                        
-                        if result:
-                            logger.info(f"Summary email {summary.id} sent successfully on retry {summary.retry_count}")
-                            
-                            # Mark the summary as sent
-                            summary.sent = True
-                            summary.sent_date = current_time
-                            summary.error_message = None
-                            
-                            # Find unsummarized content associated with this time period
-                            if summary.period_start and summary.period_end:
-                                unsummarized = session.query(ProcessedContent).filter(
-                                    ProcessedContent.is_summarized == False,
-                                    ProcessedContent.date_processed >= summary.period_start,
-                                    ProcessedContent.date_processed <= summary.period_end
-                                ).all()
-                            else:
-                                # Fall back to all unsummarized content
-                                unsummarized = session.query(ProcessedContent).filter_by(is_summarized=False).all()
-                            
-                            # Mark all content as summarized
-                            for item in unsummarized:
-                                item.is_summarized = True
-                                item.summary_id = summary.id
-                            
-                            # Get message IDs for any emails associated with this content
-                            emails_to_mark = []
-                            for item in unsummarized:
-                                if item.email and item.email.message_id:
-                                    emails_to_mark.append({
-                                        'message_id': item.email.message_id,
-                                        'subject': item.email.subject,
-                                        'sender': item.email.sender,
-                                        'date': item.email.date_received
-                                    })
-                            
-                            # Mark emails as read in Gmail
-                            if emails_to_mark and config['email'].get('mark_read_after_summarization', True):
-                                email_fetcher.mark_emails_as_processed(emails_to_mark)
-                                logger.info(f"Marked {len(emails_to_mark)} emails as read in Gmail")
-                            
-                            # Commit all changes
-                            session.commit()
-                            logger.info("All database records updated after successful retry")
-                            
-                            # Return since we've successfully sent a summary
-                            return
-                        else:
-                            # Record the failure
-                            summary.error_message = "Failed to send email"
-                            session.commit()
-                            logger.error(f"Failed to send summary email {summary.id} on retry {summary.retry_count}")
-                    except Exception as e:
-                        # Record the error
-                        summary.error_message = str(e)[:500]  # Truncate long error messages
-                        session.commit()
-                        logger.error(f"Error sending summary {summary.id} on retry {summary.retry_count}: {e}", exc_info=True)
-            
-            # If we get here, either there were no retries or all retries failed
-            # Continue with creating a new summary if needed
-            
-            # Get fresh unsummarized content
-            unsummarized = session.query(ProcessedContent).filter_by(is_summarized=False).all()
->>>>>>> 12ce58ee
             
             # Initialize components for retry
             email_sender = EmailSender(config['summary'])
@@ -534,7 +416,6 @@
                     
                     # Parse the JSON string back into a dictionary
                     try:
-<<<<<<< HEAD
                         import json
                         # If the processed_content is a string, try to parse it as JSON
                         if isinstance(processed_content, str):
@@ -589,58 +470,6 @@
                     for item in sorted_content:
                         item_chars = len(item.get('content', ''))
                         item_tokens = item_chars // 4
-=======
-                        # Parse the JSON content - it's stored as a string in the database
-                        processed_content = item.processed_content
-                        
-                        # Parse the JSON string back into a dictionary
-                        try:
-                            import json
-                            # If the processed_content is a string, try to parse it as JSON
-                            if isinstance(processed_content, str):
-                                processed_content = json.loads(processed_content)
-                                logger.debug(f"Successfully parsed JSON from item {item.id}")
-                        except json.JSONDecodeError as e:
-                            logger.error(f"Error parsing JSON for item {item.id}: {e}")
-                            # Skip this item if we can't parse it
-                            continue
-                        
-                        # Add to the list for summarization
-                        all_content.append(processed_content)
-                        
-                        # Get associated email if any
-                        if item.email and item.email.message_id:
-                            emails_to_mark.append({
-                                'message_id': item.email.message_id,
-                                'subject': item.email.subject,
-                                'sender': item.email.sender,
-                                'date': item.email.date_received
-                            })
-                    except Exception as e:
-                        logger.error(f"Error processing content item {item.id}: {e}", exc_info=True)
-                
-                # Deduplicate and process content
-                final_content = content_processor.process_and_deduplicate(all_content)
-                
-                # Estimate token count (roughly 4 chars per token)
-                total_chars = sum(len(item.get('content', '')) for item in final_content)
-                estimated_tokens = total_chars // 4
-                logger.info(f"Estimated total tokens: {estimated_tokens}")
-                
-                # Set a safe batch limit (less than Claude's 200k limit)
-                TOKEN_BATCH_LIMIT = 25000
-                
-                # Generate summary
-                logger.info("Generating summary...")
-                
-                try:
-                    # Check if we need to batch the content
-                    if estimated_tokens > TOKEN_BATCH_LIMIT:
-                        logger.info(f"Content too large ({estimated_tokens} tokens), splitting into batches...")
-                        
-                        # Sort content by date (newest first) to process most recent first
-                        sorted_content = sorted(final_content, key=lambda x: x.get('date', datetime.now()), reverse=True)
->>>>>>> 12ce58ee
                         
                         batches = []
                         current_batch = []
@@ -710,7 +539,6 @@
                         else:
                             raise Exception("No batch summaries were generated")
                     else:
-<<<<<<< HEAD
                         raise Exception("No batch summaries were generated")
                 else:
                     # Content is small enough to summarize in one call
@@ -823,93 +651,12 @@
                     for item in unsummarized:
                         item.is_summarized = True
                         item.summary_id = new_summary.id
-=======
-                        # Content is small enough to summarize in one call
-                        logger.info("Content size is within limits, generating summary in one call...")
-                        summary_text = summary_generator.generate_summary(final_content)
-                    
-                    if not summary_text:
-                        raise Exception("Failed to generate summary - empty result returned")
-                    
-                except Exception as e:
-                    # Create a new summary record with the error, but don't mark content as summarized
-                    error_message = f"Error generating summary: {str(e)}"
-                    logger.error(error_message)
-                    
-                    new_summary = Summary(
-                        period_start=min(item.date_processed for item in unsummarized),
-                        period_end=max(item.date_processed for item in unsummarized),
-                        summary_type=config['summary']['frequency'],
-                        summary_text=error_message,
-                        creation_date=datetime.now(),
-                        sent=False,
-                        is_forced=False,
-                        retry_count=0,
-                        last_retry_time=datetime.now(),
-                        error_message=str(e)[:500]  # Truncate long error messages
-                    )
-                    session.add(new_summary)
-                    session.commit()
-                    logger.info(f"Created failed summary {new_summary.id} for retry later")
-                    return
-                
-                # We have a valid summary text, create a new summary record
-                try:
-                    # Check if the summary indicates no meaningful content
-                    no_content_indicators = [
-                        "no meaningful content",
-                        "no newsletter content",
-                        "no content to summarize",
-                        "no emails contained",
-                        "no extractable content"
-                    ]
-                    
-                    # Check if the summary just indicates there's no content
-                    is_empty_summary = any(indicator in summary_text.lower() for indicator in no_content_indicators)
-                    
-                    # Also check if final content items have meaningful content
-                    has_meaningful_content = False
-                    min_content_length = 100  # Minimum characters for meaningful content
-                    
-                    for item in final_content:
-                        content = item.get('content', '')
-                        if isinstance(content, str) and len(content) > min_content_length:
-                            has_meaningful_content = True
-                            break
-                    
-                    if is_empty_summary or not has_meaningful_content:
-                        logger.warning("Not sending summary email as there is no meaningful content to summarize")
-                        # Update status but don't send email
-                        for item in unsummarized:
-                            item.is_summarized = True
-                        session.commit()
-                        logger.info(f"Marked {len(unsummarized)} empty content items as summarized without sending email")
-                        return
-                    
-                    # Create summary record
-                    new_summary = Summary(
-                        period_start=min(item.date_processed for item in unsummarized),
-                        period_end=max(item.date_processed for item in unsummarized),
-                        summary_type=config['summary']['frequency'],
-                        summary_text=summary_text,
-                        creation_date=datetime.now(),
-                        sent=False,
-                        is_forced=False,  # This is a scheduled summary, not forced
-                        retry_count=0,
-                        last_retry_time=datetime.now()
-                    )
-                    session.add(new_summary)
-                    session.flush()  # To get the ID
-                    
-                    # Store content signatures for deduplication in future summaries
-                    content_processor.store_summarized_content(new_summary.id, final_content)
->>>>>>> 12ce58ee
+
                     
                     # Now try to send the summary immediately
                     logger.info(f"Sending summary email (ID: {new_summary.id})...")
                     result = email_sender.send_summary(summary_text, new_summary.id)
                     
-<<<<<<< HEAD
                     # Commit all changes
                     session.commit()
                     logger.info("All database records updated")
@@ -955,38 +702,6 @@
         # Reset the summarized flag
         for item in incorrectly_summarized:
             item.is_summarized = False
-=======
-                    if result:
-                        logger.info("Summary email sent successfully")
-                        
-                        # Mark the summary as sent
-                        new_summary.sent = True
-                        new_summary.sent_date = datetime.now()
-                        
-                        # Mark all content as summarized
-                        for item in unsummarized:
-                            item.is_summarized = True
-                            item.summary_id = new_summary.id
-                        
-                        # Mark emails as read in Gmail
-                        if emails_to_mark and config['email'].get('mark_read_after_summarization', True):
-                            email_fetcher.mark_emails_as_processed(emails_to_mark)
-                            logger.info(f"Marked {len(emails_to_mark)} emails as read in Gmail")
-                        
-                        # Commit all changes
-                        session.commit()
-                        logger.info("All database records updated")
-                    else:
-                        # The summary is created but sending failed - will be retried later
-                        new_summary.error_message = "Failed to send email"
-                        session.commit()
-                        logger.error("Failed to send summary email - will retry later")
-                except Exception as e:
-                    logger.error(f"Error creating or sending summary: {e}", exc_info=True)
-                    # Don't mark content as summarized so we can try again later
-        finally:
-            session.close()
->>>>>>> 12ce58ee
             
         # Commit the changes
         session.commit()
